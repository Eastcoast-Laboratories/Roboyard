package istia.ei4.ProjetISTIA;

import android.graphics.Bitmap;
import android.graphics.Canvas;
import android.graphics.Color;
import android.graphics.drawable.Drawable;
import android.util.SparseArray;

import java.util.*;
import java.util.HashMap;
import java.util.Map;

<<<<<<< HEAD
import istia.ei4.ProjetISTIA.solver.SolverDD;
=======
import istia.ei4.ProjetISTIA.solver.Solver;
import istia.ei4.pm.ia.GameSolution;
import istia.ei4.pm.ia.IGameMove;
import istia.ei4.pm.ia.ricochet.RRGameMove;
>>>>>>> 4d91d51f

/**
 * Created by Alain on 25/02/2015.
 */
public class GridGameScreen extends GameScreen {
    private boolean randomGrid = false;
    private Canvas canvasGrid;
    private Dictionary dict;


    private SolverDD solver;


    private ArrayList gridElements;
    private int imageGridID;
    private boolean imageLoaded = false;

    private String mapPath = "";

    private int xGrid = 0;
    private int yGrid = 100;

    private float gridSpace = 0;
    private int margin = 0;

    private int timeCpt = 0;
    private int nbCoups = 0;
    private long prevTime;

    private int IAMovesNumber = 0;

    private ArrayList<IGameMove> moves = null;


    private GameMouvementInterface gmi;
    private Bitmap bitmapGrid;
    RenderManager currentRenderManager;
    Map<String, Drawable> drawables = new HashMap<String, Drawable>();
    Map<String, Integer> colors = new HashMap<String, Integer>();
    private ArrayList<Move> allMoves= new ArrayList<>();


    public GridGameScreen(GameManager gameManager){
        super(gameManager);

        gridSpace = (float)(67.5 * gameManager.getScreenWidth() /1080);
        xGrid = 0;
        yGrid = 1080/5;

        Bitmap.Config conf = Bitmap.Config.ARGB_4444;

        bitmapGrid = Bitmap.createBitmap((int)(16 * gridSpace), (int) (16 * gridSpace), conf);
        canvasGrid = new Canvas(bitmapGrid);
        currentRenderManager = gameManager.getRenderManager();

        prevTime = System.currentTimeMillis();

        try{
            this.solver = new SolverDD();
        }catch (Exception e){
            System.out.println(e.getMessage());
        }
    }

    @Override
    public void create()
    {
        gmi = new GameMouvementInterface();

        xGrid = 0;
        yGrid = 1080/5;

        int y = yGrid+gameManager.getScreenWidth();
        int dy = gameManager.getScreenHeight()-y;
        int w = 8*gameManager.getScreenWidth()/20;
        int h = 8*dy/20;
        int y1 = y+dy/20;
        int y2 = y+11*dy/20;
        int x1 = gameManager.getScreenWidth()/20;
        int x2 = 11*gameManager.getScreenWidth()/20;

        this.instances.add(new GameButtonGeneral(x1, y1, w, h, R.drawable.bt_jeu_retour_up, R.drawable.bt_jeu_retour_down, new ButtonBack()));
        this.instances.add(new GameButtonGeneral(x2, y1, w, h, R.drawable.bt_jeu_reset_up, R.drawable.bt_jeu_reset_down, new ButtonRestart()));
        this.instances.add(new GameButtonGoto(x1, y2, w, h, R.drawable.bt_jeu_save_up, R.drawable.bt_jeu_save_down, 9));
        this.instances.add(new GameButtonGeneral(x2, y2, w, h, R.drawable.bt_jeu_resolution_up, R.drawable.bt_jeu_resolution_down, new ButtonSolution()));
    }

    @Override
    public void load(RenderManager renderManager) {
        super.load(renderManager);
        this.gmi.load(renderManager);
    }

    @Override
    public void draw(RenderManager renderManager)
    {
        renderManager.setColor(Color.argb(255, 175, 167, 123));
        renderManager.paintScreen();

        renderManager.setColor(Color.BLACK);
        int textS = yGrid/2-50;
        renderManager.setTextSize(textS);
        renderManager.drawText(10, textS, "Nombre de coups: " + nbCoups);
        renderManager.drawText(10, yGrid/2+textS, "Temps: " + timeCpt/60 + ":" + timeCpt%60);

        if(imageLoaded)
        {
            gameManager.getRenderManager().drawImage(xGrid, yGrid, (int)(16*gridSpace) + xGrid, (int)(16*gridSpace) + yGrid,  imageGridID);
        }
        super.draw(renderManager);
        this.gmi.draw(renderManager);
    }

    public void update(GameManager gameManager){
        super.update(gameManager);
        if(System.currentTimeMillis() - prevTime > 1000L){
            timeCpt++;
            prevTime = System.currentTimeMillis();
        }
        this.gmi.update(gameManager);
        if(gameManager.getInputManager().backOccurred()){
            gameManager.setGameScreen(gameManager.getPreviousScreenKey());
        }
    }

    public ArrayList getGridElements() {
        return gridElements;
    }

    public void setSavedGame(String mapPath)
    {
        this.mapPath = "";

        gridElements = MapObjects.extractDataFromString(FileReadWrite.readPrivateData(gameManager.getActivity(), mapPath));

        createGrid();
    }

    public void setLevelGame(String mapPath)
    {
        this.mapPath = mapPath;
        //setGame(mapPath);

        System.out.println("SetLevelGame");
        gridElements = MapObjects.extractDataFromString(FileReadWrite.readAssets(gameManager.getActivity(), mapPath));
        System.out.println("SetLevelGame, gridElements :"+gridElements.size());

        createGrid();
    }

    public void setRandomGame(boolean random)
    {

        this.mapPath = "";  //La carte étant générée, elle n'a pas de chemin d'accès
        MapGenerator generatedMap = new MapGenerator();
        gridElements = generatedMap.get16DimensionalMap();

        createGrid();

    }

    public void createGrid()
    {
<<<<<<< HEAD

        try {
            this.solver.init(gridElements);
        }catch (Exception e){
            System.out.println(e.getMessage());
        }
=======
        IAMovesNumber = 0;
        System.out.println("createGrid");
        this.solver.init(gridElements); //Todo correct bug
        System.out.println("createGrid_2");
>>>>>>> 4d91d51f

        nbCoups = 0;
        timeCpt = 0;
        prevTime = System.currentTimeMillis();

        currentRenderManager.setTarget(canvasGrid);

        drawables.put("grid", currentRenderManager.getResources().getDrawable(R.drawable.grid));
        drawables.put("mh", currentRenderManager.getResources().getDrawable(R.drawable.mh));
        drawables.put("mv", currentRenderManager.getResources().getDrawable(R.drawable.mv));

        drawables.put("rv", currentRenderManager.getResources().getDrawable(R.drawable.rv));
        drawables.put("rr", currentRenderManager.getResources().getDrawable(R.drawable.rr));
        drawables.put("rj", currentRenderManager.getResources().getDrawable(R.drawable.rj));
        drawables.put("rb", currentRenderManager.getResources().getDrawable(R.drawable.rb));

        drawables.put("cv", currentRenderManager.getResources().getDrawable(R.drawable.cv));
        drawables.put("cr", currentRenderManager.getResources().getDrawable(R.drawable.cr));
        drawables.put("cj", currentRenderManager.getResources().getDrawable(R.drawable.cj));
        drawables.put("cb", currentRenderManager.getResources().getDrawable(R.drawable.cb));
        drawables.put("cm", currentRenderManager.getResources().getDrawable(R.drawable.cm));


        drawables.get("grid").setBounds(0, 0,(int)( 16 * gridSpace),(int)( 16 * gridSpace));
        drawables.get("grid").draw(canvasGrid);

        for (Object element : gridElements) {
            GridElement myp = (GridElement) element;

            if (myp.getType().equals("cr") || myp.getType().equals("cv") || myp.getType().equals("cj") || myp.getType().equals("cb") || myp.getType().equals("cm")) {
                drawables.get(myp.getType()).setBounds((int)(myp.getX() * gridSpace),(int)( myp.getY() * gridSpace),(int)( (myp.getX() + 1) * gridSpace),(int)( (myp.getY()+1) * gridSpace));
                drawables.get(myp.getType()).draw(canvasGrid);
            }
        }

        for (Object element : gridElements) {
            GridElement myp = (GridElement) element;

            if (myp.getType().equals("mh")) {
                drawables.get("mh").setBounds((int)(myp.getX() * gridSpace), (int)(myp.getY() * gridSpace -1), (int)((myp.getX() + 1) * gridSpace), (int)(myp.getY() * gridSpace + 1));
                drawables.get("mh").draw(canvasGrid);
            }

            if (myp.getType().equals("mv")) {
                drawables.get("mv").setBounds((int)(myp.getX() * gridSpace-1), (int)(myp.getY() * gridSpace), (int)(myp.getX() * gridSpace + 1), (int)((myp.getY() + 1) * gridSpace));
                drawables.get("mv").draw(canvasGrid);
            }
        }

        currentRenderManager.resetTarget();

        //On supprime l'image de fond si elle existe et on sauvegarde celle que l'on vient de créer
        if(imageLoaded == true)
        {
            currentRenderManager.unloadBitmap(imageGridID);
        }
        imageGridID = currentRenderManager.loadBitmap(bitmapGrid);
        imageLoaded = true;


        createRobots();

    }

    public void createRobots()
    {
        colors.put("rr", Color.RED);
        colors.put("rb", Color.BLUE);
        colors.put("rv", Color.GREEN);
        colors.put("rj", Color.YELLOW);

        colors.put("cr", Color.RED);
        colors.put("cb", Color.BLUE);
        colors.put("cv", Color.GREEN);
        colors.put("cj", Color.YELLOW);

        ArrayList<GamePiece> aRetirer = new ArrayList<>();
        for(Object currentObject : this.instances)
        {
            if(currentObject.getClass() == GamePiece.class)
            {
                aRetirer.add((GamePiece)currentObject);
            }
        }
        for(GamePiece p : aRetirer)
        {
            this.instances.remove(p);
        }

        for (Object element : gridElements) {
            GridElement myp = (GridElement) element;

            if (myp.getType().equals("rr") || myp.getType().equals("rv") || myp.getType().equals("rj") || myp.getType().equals("rb")) {

                GamePiece currentPiece = new GamePiece(myp.getX(), myp.getY(), colors.get(myp.getType()));
                currentPiece.setGridDimensions(xGrid, yGrid, gridSpace);

                this.instances.add(currentPiece);
            }
        }
    }

    public void activateInterface(GamePiece p, int x, int y){
        gmi.enable(true);
        gmi.setPosition(x-1, y);
        gmi.setTarget(p);
    }

    public void editDestination(GamePiece p, int direction, Boolean moved)
    {
        int xDestination = p.getxObjective();
        int yDestination = p.getyObjective();

        boolean canMove = true;

        if(!moved) {
            Move currentMove = new Move(p, p.getxObjective(), p.getyObjective());
            allMoves.add(currentMove);
        }

        for(Object instance : this.instances)
        {
            if(instance.getClass() == p.getClass() && p != instance && canMove)
            {
                switch(direction){
                    case 0:     // haut
                        canMove = collision((GamePiece) instance, xDestination, yDestination - 1, canMove);
                        break;
                    case 1:     // droite
                        canMove = collision((GamePiece) instance, xDestination+1, yDestination, canMove);
                        break;
                    case 2:     // bas
                        canMove = collision((GamePiece) instance, xDestination, yDestination + 1, canMove);
                        break;
                    case 3:     // gauche
                        canMove = collision((GamePiece) instance, xDestination-1, yDestination, canMove);
                        break;
                }
            }
        }

        for (Object element : gridElements) {
            GridElement myp = (GridElement) element;

            if ((myp.getType().equals("mv")) && (direction == 1)) {  // droite
                canMove = collision(p, myp.getX() - 1, myp.getY(), canMove);
            }
            if ((myp.getType().equals("mv")) && (direction == 3)) {  // gauche
                canMove = collision(p, myp.getX(), myp.getY(), canMove);
            }
            if ((myp.getType().equals("mh")) && (direction == 0)) {  // haut
                canMove = collision(p, myp.getX(), myp.getY(), canMove);
            }
            if ((myp.getType().equals("mh")) && (direction == 2)) {  // bas
                canMove = collision(p, myp.getX(), myp.getY() - 1, canMove);
            }
        }

        if(canMove)
        {
            switch(direction){
                case 0:     // haut
                    yDestination -= 1;
                    break;
                case 1:     // droite
                    xDestination +=1;
                    break;
                case 2:     // bas
                    yDestination += 1;
                    break;
                case 3:     // gauche
                    xDestination -=1;
                    break;
            }
            p.setxObjective(xDestination);
            p.setyObjective(yDestination);

            editDestination(p, direction, true);
        }else{
            if(moved)
            {
                nbCoups++;
                //boolean b = gagne(p);

            }
            else
            {
                allMoves.remove(allMoves.size()-1);

            }
        }
    }

    public boolean gagne(GamePiece p)
    {
        for (Object element : gridElements) {
            GridElement myp = (GridElement) element;
            {
                 if (myp.getType().equals("cm") && myp.getX() == p.getX() && myp.getY() == p.getY())
                {
                    sayWon();

                    return true;
                }
                else if((myp.getX() == p.getX()) && (myp.getY() == p.getY()) && (myp.getType().equals("cr") || myp.getType().equals("cv") || myp.getType().equals("cb") || myp.getType().equals("cj")))
                {
                    if(p.getColor() == colors.get((myp.getType())))
                    {
                        sayWon();

                        return true;
                    }
                }
            }
        }
        return false;
    }

    public void sayWon()
    {
        if(IAMovesNumber > 0)
        {
            gameManager.requestToast("IA : solution trouvée en "+IAMovesNumber+" coups.", true);
        }
        else
        {
            gameManager.requestToast("Gagné en "+nbCoups+" coups.", true);
        }
        updatePlayedMaps();
    }

    private void updatePlayedMaps()
    {
        addMapsPlayed();
        SparseArray<GameScreen> screens = gameManager.getScreens();
        for(int i = 0; i < screens.size(); i++)
        {
            if(screens.get(i).getClass() == LevelChoiceGameScreen.class)
            {
                ((LevelChoiceGameScreen)screens.get(i)).createButtons();
            }
        }
    }

    public void addMapsPlayed()
    {
        if(mapPath.length() > 0)
        {
            SaveManager saver = new SaveManager(gameManager.getActivity());

            if(!saver.getMapsStateSaved(mapPath, "mapsPlayed.txt"))
            {
                FileReadWrite.writePrivateData(gameManager.getActivity(), "mapsPlayed.txt", mapPath.substring(5)+"\n");
            }
        }
    }

    public Boolean collision(GamePiece p, int x, int y, boolean canMove)
    {
        if(p.getxObjective() == x && p.getyObjective() == y && canMove == true)
            return false;
        else if(canMove == false)
            return false;
        return true;
    }

    private class ButtonRestart implements IExecutor{

        public void execute(){
            ButtonBack bb = new ButtonBack();
            while(allMoves.size()>0)
            {
                bb.execute();
            }
            nbCoups = 0;
        }
    }

    private class ButtonSolution implements IExecutor{
        public void execute(){
            solver.run();

            GameSolution solution = solver.getSolution();
            showSolution(solution);
        }
    }

    public void doMovesInMemory()
    {

        if(moves != null)
        {

            if(moves.size() > 0)
            {

                IGameMove move = moves.get(0);

                if(move.getClass() == RRGameMove.class)
                {

                    for (Object currentObject : this.instances)
                    {
                        if(currentObject.getClass() == GamePiece.class)
                        {
                            if(((GamePiece)currentObject).getColor() == ((RRGameMove) move).getColor())
                            {
                                editDestination(((GamePiece) currentObject), translateIADirectionToGameDirection(((RRGameMove) move).getDirection()), false);
                            }
                        }
                    }
                }
                moves.remove(0);
            }
        }
    }

    private void showSolution(GameSolution solution)
    {
        ButtonRestart br = new ButtonRestart();
        br.execute();

        moves = solution.getMoves();
        IAMovesNumber = moves.size();

        doMovesInMemory();
    }

    private int translateIADirectionToGameDirection(int IADirection)
    {
        switch(IADirection){
            case 1:
                return 0;
            case 2:
                return 1;
            case 4:
                return 2;
            case 8:
                return 3;
            default:
                return -1;
        }
    }

    private class ButtonBack implements IExecutor{
        public void execute(){
            if(allMoves.size() > 0)
            {
                allMoves.get(allMoves.size()-1).goBack();

                allMoves.remove(allMoves.size()-1);
                nbCoups--;
            }
        }
    }
}<|MERGE_RESOLUTION|>--- conflicted
+++ resolved
@@ -1,23 +1,18 @@
 package istia.ei4.ProjetISTIA;
 
+import android.app.Activity;
 import android.graphics.Bitmap;
 import android.graphics.Canvas;
 import android.graphics.Color;
 import android.graphics.drawable.Drawable;
 import android.util.SparseArray;
+import android.widget.Toast;
 
 import java.util.*;
 import java.util.HashMap;
 import java.util.Map;
 
-<<<<<<< HEAD
-import istia.ei4.ProjetISTIA.solver.SolverDD;
-=======
 import istia.ei4.ProjetISTIA.solver.Solver;
-import istia.ei4.pm.ia.GameSolution;
-import istia.ei4.pm.ia.IGameMove;
-import istia.ei4.pm.ia.ricochet.RRGameMove;
->>>>>>> 4d91d51f
 
 /**
  * Created by Alain on 25/02/2015.
@@ -28,7 +23,7 @@
     private Dictionary dict;
 
 
-    private SolverDD solver;
+    private Solver solver;
 
 
     private ArrayList gridElements;
@@ -46,10 +41,6 @@
     private int timeCpt = 0;
     private int nbCoups = 0;
     private long prevTime;
-
-    private int IAMovesNumber = 0;
-
-    private ArrayList<IGameMove> moves = null;
 
 
     private GameMouvementInterface gmi;
@@ -75,11 +66,7 @@
 
         prevTime = System.currentTimeMillis();
 
-        try{
-            this.solver = new SolverDD();
-        }catch (Exception e){
-            System.out.println(e.getMessage());
-        }
+        this.solver = new Solver();
     }
 
     @Override
@@ -161,12 +148,17 @@
         this.mapPath = mapPath;
         //setGame(mapPath);
 
-        System.out.println("SetLevelGame");
         gridElements = MapObjects.extractDataFromString(FileReadWrite.readAssets(gameManager.getActivity(), mapPath));
-        System.out.println("SetLevelGame, gridElements :"+gridElements.size());
 
         createGrid();
     }
+
+//    public void setGame(String mapPath)
+//    {
+//
+//        createGrid();
+//    }
+
 
     public void setRandomGame(boolean random)
     {
@@ -175,25 +167,18 @@
         MapGenerator generatedMap = new MapGenerator();
         gridElements = generatedMap.get16DimensionalMap();
 
+
+        // Save map
+//        FileReadWrite.write("/sdcard/generatedMap.txt", MapObjects.createStringFromList(gridElements));
+
         createGrid();
 
     }
 
     public void createGrid()
     {
-<<<<<<< HEAD
-
-        try {
-            this.solver.init(gridElements);
-        }catch (Exception e){
-            System.out.println(e.getMessage());
-        }
-=======
-        IAMovesNumber = 0;
-        System.out.println("createGrid");
-        this.solver.init(gridElements); //Todo correct bug
-        System.out.println("createGrid_2");
->>>>>>> 4d91d51f
+
+        this.solver.init(gridElements);
 
         nbCoups = 0;
         timeCpt = 0;
@@ -241,9 +226,11 @@
                 drawables.get("mv").setBounds((int)(myp.getX() * gridSpace-1), (int)(myp.getY() * gridSpace), (int)(myp.getX() * gridSpace + 1), (int)((myp.getY() + 1) * gridSpace));
                 drawables.get("mv").draw(canvasGrid);
             }
+
         }
 
         currentRenderManager.resetTarget();
+
 
         //On supprime l'image de fond si elle existe et on sauvegarde celle que l'on vient de créer
         if(imageLoaded == true)
@@ -252,7 +239,6 @@
         }
         imageGridID = currentRenderManager.loadBitmap(bitmapGrid);
         imageLoaded = true;
-
 
         createRobots();
 
@@ -287,6 +273,8 @@
             GridElement myp = (GridElement) element;
 
             if (myp.getType().equals("rr") || myp.getType().equals("rv") || myp.getType().equals("rj") || myp.getType().equals("rb")) {
+//                    drawables.get(myp.getType()).setBounds((int)(myp.getX() * gridSpace),(int)(myp.getY() * gridSpace), (int)((myp.getX() + 1) * gridSpace), (int)((myp.getY()+1) * gridSpace));
+//                    drawables.get(myp.getType()).draw(canvasGrid);
 
                 GamePiece currentPiece = new GamePiece(myp.getX(), myp.getY(), colors.get(myp.getType()));
                 currentPiece.setGridDimensions(xGrid, yGrid, gridSpace);
@@ -309,10 +297,13 @@
 
         boolean canMove = true;
 
+
         if(!moved) {
             Move currentMove = new Move(p, p.getxObjective(), p.getyObjective());
             allMoves.add(currentMove);
         }
+
+
 
         for(Object instance : this.instances)
         {
@@ -335,6 +326,7 @@
             }
         }
 
+
         for (Object element : gridElements) {
             GridElement myp = (GridElement) element;
 
@@ -344,6 +336,7 @@
             if ((myp.getType().equals("mv")) && (direction == 3)) {  // gauche
                 canMove = collision(p, myp.getX(), myp.getY(), canMove);
             }
+
             if ((myp.getType().equals("mh")) && (direction == 0)) {  // haut
                 canMove = collision(p, myp.getX(), myp.getY(), canMove);
             }
@@ -389,12 +382,15 @@
 
     public boolean gagne(GamePiece p)
     {
+
+
         for (Object element : gridElements) {
             GridElement myp = (GridElement) element;
             {
                  if (myp.getType().equals("cm") && myp.getX() == p.getX() && myp.getY() == p.getY())
                 {
-                    sayWon();
+                    gameManager.requestToast("Gagné!!!", true);
+                    updatePlayedMaps();
 
                     return true;
                 }
@@ -402,7 +398,8 @@
                 {
                     if(p.getColor() == colors.get((myp.getType())))
                     {
-                        sayWon();
+                        gameManager.requestToast("Gagné!!!", true);
+                        updatePlayedMaps();
 
                         return true;
                     }
@@ -410,19 +407,6 @@
             }
         }
         return false;
-    }
-
-    public void sayWon()
-    {
-        if(IAMovesNumber > 0)
-        {
-            gameManager.requestToast("IA : solution trouvée en "+IAMovesNumber+" coups.", true);
-        }
-        else
-        {
-            gameManager.requestToast("Gagné en "+nbCoups+" coups.", true);
-        }
-        updatePlayedMaps();
     }
 
     private void updatePlayedMaps()
@@ -461,7 +445,6 @@
     }
 
     private class ButtonRestart implements IExecutor{
-
         public void execute(){
             ButtonBack bb = new ButtonBack();
             while(allMoves.size()>0)
@@ -474,67 +457,8 @@
 
     private class ButtonSolution implements IExecutor{
         public void execute(){
+            // TODO: find solution
             solver.run();
-
-            GameSolution solution = solver.getSolution();
-            showSolution(solution);
-        }
-    }
-
-    public void doMovesInMemory()
-    {
-
-        if(moves != null)
-        {
-
-            if(moves.size() > 0)
-            {
-
-                IGameMove move = moves.get(0);
-
-                if(move.getClass() == RRGameMove.class)
-                {
-
-                    for (Object currentObject : this.instances)
-                    {
-                        if(currentObject.getClass() == GamePiece.class)
-                        {
-                            if(((GamePiece)currentObject).getColor() == ((RRGameMove) move).getColor())
-                            {
-                                editDestination(((GamePiece) currentObject), translateIADirectionToGameDirection(((RRGameMove) move).getDirection()), false);
-                            }
-                        }
-                    }
-                }
-                moves.remove(0);
-            }
-        }
-    }
-
-    private void showSolution(GameSolution solution)
-    {
-        ButtonRestart br = new ButtonRestart();
-        br.execute();
-
-        moves = solution.getMoves();
-        IAMovesNumber = moves.size();
-
-        doMovesInMemory();
-    }
-
-    private int translateIADirectionToGameDirection(int IADirection)
-    {
-        switch(IADirection){
-            case 1:
-                return 0;
-            case 2:
-                return 1;
-            case 4:
-                return 2;
-            case 8:
-                return 3;
-            default:
-                return -1;
         }
     }
 
