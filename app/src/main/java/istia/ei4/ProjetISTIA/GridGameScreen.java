--- conflicted
+++ resolved
@@ -45,7 +45,7 @@
 
     private int IAMovesNumber = 0;
 
-    private ArrayList<IGameMove> moves;
+    private ArrayList<IGameMove> moves = null;
 
 
     private GameMouvementInterface gmi;
@@ -53,9 +53,7 @@
     RenderManager currentRenderManager;
     Map<String, Drawable> drawables = new HashMap<String, Drawable>();
     Map<String, Integer> colors = new HashMap<String, Integer>();
-
-
-    private ArrayList<Move> allMoves;
+    private ArrayList<Move> allMoves= new ArrayList<>();
 
 
     public GridGameScreen(GameManager gameManager){
@@ -74,9 +72,6 @@
         prevTime = System.currentTimeMillis();
 
         this.solver = new Solver();
-
-        allMoves = new ArrayList<>();
-        moves = null;
     }
 
     @Override
@@ -136,7 +131,7 @@
         }
         this.gmi.update(gameManager);
         if(gameManager.getInputManager().backOccurred()){
-            gameManager.setGameScreen(1);
+            gameManager.setGameScreen(gameManager.getPreviousScreenKey());
         }
     }
 
@@ -179,7 +174,9 @@
     public void createGrid()
     {
         IAMovesNumber = 0;
-        this.solver.init(gridElements);
+        System.out.println("createGrid");
+        this.solver.init(gridElements); //Todo correct bug
+        System.out.println("createGrid_2");
 
         nbCoups = 0;
         timeCpt = 0;
@@ -202,6 +199,7 @@
         drawables.put("cb", currentRenderManager.getResources().getDrawable(R.drawable.cb));
         drawables.put("cm", currentRenderManager.getResources().getDrawable(R.drawable.cm));
 
+
         drawables.get("grid").setBounds(0, 0,(int)( 16 * gridSpace),(int)( 16 * gridSpace));
         drawables.get("grid").draw(canvasGrid);
 
@@ -238,7 +236,9 @@
         imageGridID = currentRenderManager.loadBitmap(bitmapGrid);
         imageLoaded = true;
 
+
         createRobots();
+
     }
 
     public void createRobots()
@@ -359,6 +359,8 @@
             if(moved)
             {
                 nbCoups++;
+                //boolean b = gagne(p);
+
             }
             else
             {
@@ -441,46 +443,30 @@
         return true;
     }
 
-
     private class ButtonRestart implements IExecutor{
 
         public void execute(){
             ButtonBack bb = new ButtonBack();
-
             while(allMoves.size()>0)
             {
                 bb.execute();
             }
-
             nbCoups = 0;
         }
     }
 
     private class ButtonSolution implements IExecutor{
         public void execute(){
-<<<<<<< HEAD
             solver.run();
-            GameSolution solution = null;
-
-            try{
-                solution = solver.getSolution();
-            }
-            catch (Exception e)
-            {
-                e.getMessage();
-                gameManager.requestToast("Nous sommes désolé. La mémoire est insuffisante pour pour trouver la solution.", true);
-            }
-=======
-            Thread t = new Thread(solver, "solver");
-            t.start();
->>>>>>> f7cd50f9
-
+
+            GameSolution solution = solver.getSolution();
             showSolution(solution);
         }
     }
 
     public void doMovesInMemory()
     {
+
         if(moves != null)
         {
 
@@ -535,10 +521,8 @@
         }
     }
 
-
     private class ButtonBack implements IExecutor{
         public void execute(){
-
             if(allMoves.size() > 0)
             {
                 allMoves.get(allMoves.size()-1).goBack();
@@ -548,6 +532,4 @@
             }
         }
     }
-
-
 }