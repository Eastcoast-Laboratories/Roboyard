--- conflicted
+++ resolved
@@ -1,34 +1,15 @@
 package istia.ei4.pm.ia.ricochet;
 
-<<<<<<< HEAD
-import driftingdroids.model.Board;
-=======
-import android.graphics.Color;
-
->>>>>>> 4d91d51f
 import istia.ei4.ProjetISTIA.*;
 import java.util.ArrayList;
+import java.util.Map;
 import java.util.HashMap;
-import java.util.Map;
 
 /**
  *
- * @author Alain Caillaud
+ * @author usrlocal
  */
 public class RRGetMap {
-<<<<<<< HEAD
-
-    public static RRWorld createWorld(ArrayList<GridElement> gridElements, RRGameState baseState)
-    {
-        RRWorld currentWorld = new RRWorld();
-
-        ArrayList<GridElement> robots = new ArrayList<GridElement>();
-        GridElement cible = null;
-
-        Map<String, Integer> colors = new HashMap<String, Integer>();
-
-        /*
-=======
   
   public static RRWorld createWorld(ArrayList<GridElement> gridElements, RRGameState baseState)
   {
@@ -38,10 +19,8 @@
     GridElement cible = null;
     
     Map<String, Integer> colors = new HashMap<String, Integer>();
-
-
-
->>>>>>> 4d91d51f
+    
+        /*
     colors.put("rr", Color.RED);
     colors.put("rb", Color.BLUE);
     colors.put("rv", Color.GREEN);
@@ -50,53 +29,9 @@
     colors.put("cb", Color.BLUE);
     colors.put("cv", Color.GREEN);
     colors.put("cj", Color.YELLOW);
-<<<<<<< HEAD
      */
-
-        //Todo : Remplacer par les lignes précédentes
-        colors.put("rr", 1);
-        colors.put("rb", 2);
-        colors.put("rv", 3);
-        colors.put("rj", 4);
-        colors.put("cr", 1);
-        colors.put("cb", 2);
-        colors.put("cv", 3);
-        colors.put("cj", 4);
-        colors.put("cm", 0);
-
-
-        for (Object element : gridElements) {
-            GridElement myp = (GridElement) element;
-
-            if (myp.getType().equals("mh")) {
-                currentWorld.setHorizontalWall(myp.getX(), myp.getY());
-            }
-            if (myp.getType().equals("mv")) {
-                currentWorld.setVerticalWall(myp.getX(), myp.getY());
-            }
-            if (myp.getType().equals("cr") || myp.getType().equals("cv") ||myp.getType().equals("cb") ||myp.getType().equals("cj") ||myp.getType().equals("cm")) {
-                cible = myp;
-            }
-            if (myp.getType().equals("rr") || myp.getType().equals("rv") ||myp.getType().equals("rb") ||myp.getType().equals("rj")) {
-                robots.add(myp);
-            }
-        }
-
-        ArrayList<RRPiece> mainL = new ArrayList<RRPiece>();
-        ArrayList<RRPiece> secondL = new ArrayList<RRPiece>();
-
-        String types[] = {"cr","cb","cv","cj"};
-
-        int cpt = 0;
-
-        if(cible.getType().equals("cm"))
-=======
-    colors.put("cm", 0);      // no color
-
     
     //Todo : Remplacer par les lignes précédentes
-
-      /*
     colors.put("rr", 1);
     colors.put("rb", 2);
     colors.put("rv", 3);
@@ -106,7 +41,7 @@
     colors.put("cv", 3);
     colors.put("cj", 4);
     colors.put("cm", 0);
-    */
+    
     
     for (Object element : gridElements) {
       GridElement myp = (GridElement) element;
@@ -124,7 +59,6 @@
           robots.add(myp);
       }    
     }
-
     
     ArrayList<RRPiece> mainL = new ArrayList<RRPiece>();
     ArrayList<RRPiece> secondL = new ArrayList<RRPiece>();
@@ -132,7 +66,7 @@
     String types[] = {"cr","cb","cv","cj"};
     
     int cpt = 0;
-
+    
     if(cible.getType().equals("cm"))
     {
       for(GridElement robot : robots)
@@ -141,125 +75,45 @@
         cpt++;
       }
     }
-    else{
+    else{          
       for(String type : types)
       {
         if(cible.getType().equals(type))
->>>>>>> 4d91d51f
         {
-            for(GridElement robot : robots)
+          for(GridElement robot : robots)
+          {
+            if(robot.getType().charAt(1) == cible.getType().charAt(1))
             {
-                mainL.add(new RRPiece(robot.getX(), robot.getY(), colors.get(robot.getType()), cpt));
-                cpt++;
+              mainL.add(new RRPiece(robot.getX(), robot.getY(), colors.get(robot.getType()), cpt));
+              cpt++;
             }
+            else
+            {
+              secondL.add(new RRPiece(robot.getX(), robot.getY(), colors.get(robot.getType()), cpt));
+              cpt++;
+            }
+          }
         }
-        else{
-            for(String type : types)
-            {
-                if(cible.getType().equals(type))
-                {
-                    for(GridElement robot : robots)
-                    {
-                        if(robot.getType().charAt(1) == cible.getType().charAt(1))
-                        {
-                            mainL.add(new RRPiece(robot.getX(), robot.getY(), colors.get(robot.getType()), cpt));
-                            cpt++;
-                        }
-                        else
-                        {
-                            secondL.add(new RRPiece(robot.getX(), robot.getY(), colors.get(robot.getType()), cpt));
-                            cpt++;
-                        }
-                    }
-                }
-            }
-        }
-<<<<<<< HEAD
-
-        //System.out.println("Cible y :");
-        //System.out.println(cible.getType());
-        currentWorld.setObjective(cible.getX(), cible.getY(), colors.get(cible.getType()));
-
-        RRPiece[] mainLA, secLA;
-        mainLA = new RRPiece[mainL.size()];
-        for(int i=0; i<mainL.size(); i++){
-            mainLA[i] = mainL.get(i);
-        }
-        secLA = new RRPiece[secondL.size()];
-        for(int i=0; i<secondL.size(); i++){
-            secLA[i] = secondL.get(i);
-        }
-        baseState.setPieces(mainLA, secLA);
-
-
-        return currentWorld;
-    }
-
-    public static Board createWorld(ArrayList<GridElement> gridElements)
-    {
-        Board board = Board.createBoardFreestyle(null, 16, 16, 4);
-        board.removeGoals();
-
-        ArrayList<GridElement> robots = new ArrayList<>();
-        GridElement cible = null;
-
-        Map<String, Integer> colors = new HashMap<>();
-
-        colors.put("rr", 0);
-        colors.put("rb", 1);
-        colors.put("rv", 2);
-        colors.put("rj", 3);
-        colors.put("cr", 0);
-        colors.put("cb", 1);
-        colors.put("cv", 2);
-        colors.put("cj", 3);
-        colors.put("cm", -1);
-
-
-        for (Object element : gridElements) {
-            GridElement myp = (GridElement) element;
-
-            if (myp.getType().equals("mh")) {
-                board.setWall(myp.getX() | (myp.getY() << 4), "N", true);
-            }
-            if (myp.getType().equals("mv")) {
-                board.setWall(myp.getX() | (myp.getY() << 4), "W", true);
-            }
-            if (myp.getType().equals("cr") || myp.getType().equals("cv") ||myp.getType().equals("cb") ||myp.getType().equals("cj") ||myp.getType().equals("cm")) {
-                board.addGoal(myp.getX()|(myp.getY()<<4), colors.get(myp.getType()), 1);
-            }
-            if (myp.getType().equals("rr") || myp.getType().equals("rv") ||myp.getType().equals("rb") ||myp.getType().equals("rj")) {
-                board.setRobot(colors.get(myp.getType()), myp.getX()|(myp.getY()<<4), false);
-            }
-        }
-
-        return board;
-    }
-
-=======
       }
     }
-
+    
+    //System.out.println("Cible y :");
+    //System.out.println(cible.getType());
     currentWorld.setObjective(cible.getX(), cible.getY(), colors.get(cible.getType()));
-
     
     RRPiece[] mainLA, secLA;
     mainLA = new RRPiece[mainL.size()];
     for(int i=0; i<mainL.size(); i++){
       mainLA[i] = mainL.get(i);
     }
-
     secLA = new RRPiece[secondL.size()];
     for(int i=0; i<secondL.size(); i++){
       secLA[i] = secondL.get(i);
     }
-
-    baseState.setPieces(mainLA, secLA);
-
+    baseState.setPieces(mainLA, secLA);       
+    
+    
     return currentWorld;
-
-
   }
   
->>>>>>> 4d91d51f
 }